--- conflicted
+++ resolved
@@ -1,13 +1,7 @@
 # Building
 
-<<<<<<< HEAD
 An iOS Cordova application including the *cordova-plugin-iosrtc* plugin can be built using the [cordova-cli](https://cordova.apache.org/docs/en/edge/guide_cli_index.md.html#The%20Command-Line%20Interface) or Xcode. We've published [this "hook"](../extra/hooks/iosrtc-swift-support.js) to automate the the fixes in both generated projects. You should follow these steps:
-- Put it under "after_platform_add" folder and give it execute permission:
-=======
-A an iOS Cordova application including the *cordova-plugin-iosrtc* can be built using the [cordova-cli](https://cordova.apache.org/docs/en/edge/guide_cli_index.md.html#The%20Command-Line%20Interface) or Xcode. We've published [this "hook"](../extra/hooks/iosrtc-swift-support.js) to automate the fixes in both generated projects. You should follow these steps in your Cordova app:
-
 - Put it under "hooks/" folder (or wherever you prefer) and give it execute permission:
->>>>>>> af780242
 ```bash
 $ chmod +x hooks/iosrtc-swift-support.js
 ```
