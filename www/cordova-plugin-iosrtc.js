--- conflicted
+++ resolved
@@ -1,13 +1,9 @@
 /*
-<<<<<<< HEAD
  * cordova-plugin-iosrtc v7.0.0
-=======
- * cordova-plugin-iosrtc v6.0.17
->>>>>>> 190b697b
  * Cordova iOS plugin exposing the full WebRTC W3C JavaScript APIs
  * Copyright 2015-2017 eFace2Face, Inc. (https://eface2face.com)
  * Copyright 2015-2019 BasqueVoIPMafia (https://github.com/BasqueVoIPMafia)
- * Copyright 2017-2020 Cordova-RTC (https://github.com/cordova-rtc)
+ * Copyright 2017-2021 Cordova-RTC (https://github.com/cordova-rtc)
  * License MIT
  */
 
