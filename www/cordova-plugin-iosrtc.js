--- conflicted
+++ resolved
@@ -1,9 +1,5 @@
 /*
-<<<<<<< HEAD
  * cordova-plugin-iosrtc v8.0.0
-=======
- * cordova-plugin-iosrtc v7.0.0
->>>>>>> fd5ae92e
  * Cordova iOS plugin exposing the full WebRTC W3C JavaScript APIs
  * Copyright 2015-2017 eFace2Face, Inc. (https://eface2face.com)
  * Copyright 2015-2019 BasqueVoIPMafia (https://github.com/BasqueVoIPMafia)
