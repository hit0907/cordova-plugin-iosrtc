--- conflicted
+++ resolved
@@ -8,12 +8,8 @@
   global: 
     - CORDOVA_PLATFORM=browser
     - NODE_VERSION=10
-<<<<<<< HEAD
-    - CORDOVA_VERSION=9
-=======
     - CORDOVA_VERSION=8
     - ANGULAR_CLI_VERSION=6.2.6
->>>>>>> 3686e5be
     - IONIC_VERSION=5
     - ANDROID_API_LEVEL=28
     - ANDROID_SDK_VERSION=28
