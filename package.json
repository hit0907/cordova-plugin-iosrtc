--- conflicted
+++ resolved
@@ -1,10 +1,6 @@
 {
   "name": "cordova-plugin-iosrtc",
-<<<<<<< HEAD
   "version": "8.0.0",
-=======
-  "version": "6.0.17",
->>>>>>> 190b697b
   "description": "Cordova iOS plugin exposing the full WebRTC W3C JavaScript APIs",
   "author": "Iñaki Baz Castillo (https://inakibaz.me)",
   "contributors": [
