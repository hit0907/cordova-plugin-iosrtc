--- conflicted
+++ resolved
@@ -14,7 +14,6 @@
 
 NS_ASSUME_NONNULL_BEGIN
 
-<<<<<<< HEAD
 /** Corresponds to webrtc::Priority. */
 typedef NS_ENUM(NSInteger, RTCPriority) {
   RTCPriorityVeryLow,
@@ -25,13 +24,6 @@
 
 RTC_OBJC_EXPORT
 @interface RTC_OBJC_TYPE (RTCRtpEncodingParameters) : NSObject
-
-/** The idenfifier for the encoding layer. This is used in simulcast. */
-@property(nonatomic, copy, nullable) NSString *rid;
-=======
-RTC_OBJC_EXPORT
-@interface RTCRtpEncodingParameters : NSObject
->>>>>>> fd5ae92e
 
 /** The idenfifier for the encoding layer. This is used in simulcast. */
 @property(nonatomic, copy, nullable) NSString *rid;
@@ -67,16 +59,11 @@
 /** The SSRC being used by this encoding. */
 @property(nonatomic, readonly, nullable) NSNumber *ssrc;
 
-<<<<<<< HEAD
 /** The relative bitrate priority. */
 @property(nonatomic, assign) double bitratePriority;
 
 /** The relative DiffServ Code Point priority. */
 @property(nonatomic, assign) RTCPriority networkPriority;
-=======
-/** The relative DiffServ Code Point priority. */
-@property(nonatomic, assign) double networkPriority;
->>>>>>> fd5ae92e
 
 - (instancetype)init NS_DESIGNATED_INITIALIZER;
 
