--- conflicted
+++ resolved
@@ -23,11 +23,8 @@
 	var onGetStatsCallback: ((_ array: NSArray) -> Void)!
 		
 	var streamIds: [String] = []
-<<<<<<< HEAD
 	var trackIdsToSenders: [String : RTCRtpSender] = [:]
-	
-=======
->>>>>>> ee87162d
+
 	var isAudioInputSelected: Bool = false
 
 	init(
@@ -288,8 +285,7 @@
 		if self.rtcPeerConnection.signalingState == RTCSignalingState.closed {
 			return false
 		}
-		
-<<<<<<< HEAD
+    
 		if (IsUnifiedPlan()) {
 			
 			var streamAdded : Bool = false;
@@ -306,10 +302,7 @@
 		} else {
 			self.rtcPeerConnection.add(pluginMediaStream.rtcMediaStream)
 		}
-		
-=======
-		self.rtcPeerConnection.add(pluginMediaStream.rtcMediaStream)
->>>>>>> ee87162d
+    
 		return true
 	}
 
@@ -586,23 +579,6 @@
 		// Let the plugin store it in its dictionary.
 		streamIds.append(stream.streamId)
 		self.eventListenerForAddStream(pluginMediaStream)
-<<<<<<< HEAD
-
-		// Fire the 'addstream' event so the JS will create a new MediaStream.
-		self.eventListener([
-			"type": "addstream",
-			"stream": pluginMediaStream.getJSON()
-		])
-	}
-	 
-	/** Called when a remote peer closes a stream. */
-	func peerConnection(_ peerConnection: RTCPeerConnection, didRemove stream: RTCMediaStream) {
-		NSLog("PluginRTCPeerConnection | onremovestream")
-
-		// Let the plugin remove it from its dictionary.
-		self.eventListenerForRemoveStream(stream.streamId)
-=======
->>>>>>> ee87162d
 
 		// Fire the 'addstream' event so the JS will create a new MediaStream.
 		self.eventListener([
@@ -670,13 +646,8 @@
 	func peerConnectionShouldNegotiate(_ peerConnection: RTCPeerConnection) {
 		NSLog("PluginRTCPeerConnection | onnegotiationeeded")
 		
-<<<<<<< HEAD
 		if (!IsUnifiedPlan() && isNegotiating) {
 		  NSLog("PluginRTCPeerConnection#addStream() | signalingState is stable skip nested negotiations when using plan-b")
-=======
-		if (isNegotiating) {
-		  NSLog("PluginRTCPeerConnection#addStream() | signalingState is stable skip nested negotiations")
->>>>>>> ee87162d
 		  return;
 		}
 		
@@ -789,7 +760,6 @@
 
 	/** New track as been added. */
 	func peerConnection(_ peerConnection: RTCPeerConnection, didAdd rtpReceiver: RTCRtpReceiver, streams:[RTCMediaStream]) {
-<<<<<<< HEAD
 		
 		NSLog("PluginRTCPeerConnection | onaddtrack")
 		
@@ -805,15 +775,6 @@
 		self.eventListener([
 		   "type": "addtrack",
 		   "track": track.getJSON()
-=======
-		NSLog("PluginRTCPeerConnection | onaddtrack")
-		
-		let track = PluginMediaStreamTrack(rtcMediaStreamTrack: rtpReceiver.track!)
-		
-		self.eventListener([
-			"type": "addtrack",
-			"track": track.getJSON()
->>>>>>> ee87162d
 		])
 	}
 }