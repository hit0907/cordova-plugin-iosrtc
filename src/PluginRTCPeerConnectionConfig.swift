--- conflicted
+++ resolved
@@ -2,15 +2,12 @@
 
 
 class PluginRTCPeerConnectionConfig {
-<<<<<<< HEAD
 	
 	fileprivate let allowedSdpSemantics = [
 		"plan-b": RTCSdpSemantics.planB,
 		"unified-plan": RTCSdpSemantics.unifiedPlan
 	]
-	
-=======
->>>>>>> ee87162d
+  
 	fileprivate let allowedBundlePolicy = [
 		"balanced": RTCBundlePolicy.balanced,
 		"max-compat": RTCBundlePolicy.maxCompat,
@@ -33,7 +30,6 @@
 		NSLog("PluginRTCPeerConnectionConfig#init()")
 		
 		self.rtcConfiguration = RTCConfiguration()
-<<<<<<< HEAD
 			
 		/*
 		 Since Chrome 65, this has been an experimental feature that you can opt-in to by passing
@@ -48,8 +44,6 @@
 			allowedSdpSemantics[sdpSemanticsConfig!] : RTCSdpSemantics.unifiedPlan
 		
 		rtcConfiguration.sdpSemantics = sdpSemantics!;
-=======
->>>>>>> ee87162d
 		
 		/*
 		 Specifies how to handle negotiation of candidates when the remote peer is not compatible with the SDP BUNDLE standard.
