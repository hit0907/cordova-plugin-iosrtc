<<<<<<< HEAD
#### Version 7.0.0
* Update to WebRTC.framework M75
=======
#### Version 6.0.13-RC1
* Bump lodash from 4.17.15 to 4.17.19 #543
* Add build doc for CocoaPods and Capacitor users #538
* Add SWIFT_VERSION and IPHONEOS_DEPLOYMENT_TARGET and DISABLE_IOSRTC_HOOK env options for extra/hooks/iosrtc-swift-support.js #512
* Fix onaddtrack wihout stream crash during call initializing #532
* Fix Video Element Redundancy on Refresh / Re-Navigation on same page #535
* Fix Bridging header is getting added into the Widget/Extension as well causing build process to fail #504 via #513
* Fix iceRestart constraint doesnt work #530 ([PR #531](https://github.com/cordova-rtc/cordova-plugin-iosrtc/pull/531) by @andrewvmail) 
* Add Plugin option MANUAL_INIT_AUDIO_DEVICE default to false  ([PR #503](https://github.com/cordova-rtc/cordova-plugin-iosrtc/pull/503) by @andrewvmail) 
* Fix getUserMedia compatiblity with Twilio Video #497
>>>>>>> 1b094640

#### Version 6.0.12
* Implement RTCPeerConnection track event on PluginRTCPeerConnection and RTCPeerConnection SHIM #508
* Fix WebRTC-adapter <= 7.5.0 track SHIM failure
* Fix WebRTC-adapter >= 7.6.0 track missing SHIM
* Add SHAM for MediaStreamTrack.getSettings|getCapabilities
* Add Throw Error Not implemented for MediaStreamTrack.getConstraints|applyConstraints
* Fix RTCPeerConnection.prototype.getStats.length to match features detection #511
* Fix Error: Callbacks are not supported by "RTCPeerConnection.prototype.getStats" anymore, use Promise instead. #510 
* Fix Regex in iosrtc-swift-support.js returns wrong value #502
* Fix Backgroundcolor is now "clear" instead of "black" #514
* Fix gulp-util is deprecated - replace it #428
* Add support for MediaStreamTrack.clone() method #474
* Add basic RTCRtpTransceiver|RTCRtpSender|RTCRtpReceiver shim #423
* Fix getReceivers method doesn't return RTCRtpReceiver array #442
* Fix Blob only support for iOS 10.x that does not know MediaStream #495
* Incompatibility with Janus WebRTC gateway when using WebRTC-adapter >= 7.6.0 #505
* Improve getUserMedia compatiblity with Twilio Video #497

#### Version 6.0.11
* Fix possible duplicate remote streamId/trackId with janus/kurento/freeswitch or short duplicate name #493
* Fix Calling removeTrack/addTrack does not update renderer #492

#### Version 6.0.10
* Fix ios 10.2+ issue with loading cordova when iosrtc plugin present. #488
* Fix TypeError: undefined is not an object(evaluating 'originaMediaStream.prototype') #485
* Handle ios 10.x.x that does not have MediaStream Native Prototype and fallback on Blob with EventTarget shim #489

#### Version 6.0.9
* fix possible TypeError: null is not an object (evaluating 'iceCandidateFields.foundation') due fail match candidateToJson #473
* fix getStats typo report.timestamp #472
* Fix getMediaDevice audioConstraints to allowing audio devices change #470

#### Version 6.0.8
* Add Known Issues > iOS >= 13.3.1 Device support to README.md
* Implement candidateToJson SDP candidate parser into RTCIceCandidate to populate foundation, component, priority, type, address, ip, protocol, port, relatedAddress and relatedPort RTCIceCandidate values #468
* Fix PeerConnection.addStream|addTrack by using UUID().uuidString preffix for PluginMediaStream and PluginMediaStreamTrack only for Janus #467

#### Version 6.0.7
* Missing Event.target value on iosRTC Events to fix Datachannel for Janus.js #447
* Update extras/renderer-and-libwebrtc-tests.js

#### Version 6.0.6
* Update ios_arch.js script link ([PR #457](https://github.com/cordova-rtc/cordova-plugin-iosrtc/pull/457) by @onerinas)
* Fix removeStream and add real Ids with UUID suffix to PluginMediaStream and PluginMediaStreamTrack ([PR #460](https://github.com/cordova-rtc/cordova-plugin-iosrtc/pull/460)) 
* handle webrtc-adapter multiple video.optional constraints values add support for maxHeight and maxWidth
* Update README with sdpSemantics, bundlePolicy, rtcpMuxPolicy sample

#### Version 6.0.5
* Fix missing typeof on constraints.video.facingMode.ideal

#### Version 6.0.4
* Improve video constraints (width|height|aspectRatio|frameRate).(ideal|exact) and add (aspectRatio|frameRate|facingMode).(ideal|exact) support enhancement #451
* Generate unique PluginMediaStream and PluginMediaStreamTrack, keep original streamId/trackId for internal calls #447
* Add English facingLabel suffix if localizedName does not match for facing detection using label, fix PluginEnumerateDevices ordered array #446
* Implement PluginRTCAudioController setCategory and use audioMode AVAudioSession.Mode.voiceChat and make initAudioDevices non-static #448
* Fix Callbacks support for getUserMedia ([PR #453](https://github.com/cordova-rtc/cordova-plugin-iosrtc/pull/453) by @onerinas)

#### Version 6.0.3
* make second argument MediaStream of RTCPeerConnection.prototype.addTrack optional #437
* remove redundant PluginRTCAudioController.initAudioDevices call in getAllAudioDevices causing AVAudioSession to reset to its default settings #439

#### Version 6.0.2
* implement M69 Native RTCPeerConnection.(addTrack|removeTrack) and sdpSemantics unified-plan support #407
* fix insertDtmf #431

#### Version 6.0.1
* fix stopCapture while RTCCameraVideoCapturer is not capturing causing crash due Assertion failure in -[FBSSerialQueue assertOnQueue] #426

#### Version 6.0.0
* Use WebRTC M69
* Use WebRTC.framework
* implement PluginRTCVideoCaptureController with MediaTrackConstraintSet  
* Replace the libwebrtc static lib with the dynamic library from the WebRTC.framework build process using M69 ([PR #399](https://github.com/cordova-rtc/cordova-plugin-iosrtc/pull/399) by @hthetiot)
* Be able to use minAspectRatio/maxAspectRatio #287
* webrtc/adapter breaks deviceId constraint #282
* Support for facingMode as a video constraint #315
* Capturing a static image from the local MediaStream #116 
* Added Speakerphone funcionality #379
* Restore PluginRTCAudioController including selectAudioOutput and move EnumerateDevice. setPreferredInput| saveAudioDevice into PluginRTCAudioController
* Fix closing and re-opening local stream several times #247
* H264 issues #170
* implement RTCPeerConnectionFactory(encoderFactory, decoderFactory) using getSupportedVideoEncoder to enable VP8 and VP9 #416
* Add Script to manipulate WebRTC binary architectures #421
* Use clean WebRTC.framework build with x86 and ARM support #412
* Decode XML entities in project name in iosrtc-swift-support.js hook #413
* Update travis build to use Xcode 11.0 (11A420a) and iOS 13 support #376
* Generic RTCPeerConnection constraint handling #119 via #394
* Video renders in landscape, but not portrait orientation #360
* Adapter JS change frameRate constraints #286
* Regression switch camera fail (stop stream, remove stream from peer, get stream, add stream to peer, renegociate, fail on m69 but not master)
*  Fix GSM call interrupts the current WebRTC call (Note: Use cordova.plugins.backgroundMode.enable(); on local media Start/Stop).

#### Version 5.0.6
* Decode XML entities in project name in iosrtc-swift-support.js hook  ([PR #413](https://github.com/cordova-rtc/cordova-plugin-iosrtc/pull/413) by @GProst).

#### Version 5.0.5
* Fix RTCPeerConnection.addTrack when providing stream argument and when multiple tracks are added.
* Handle webrtc-adapter getUserMedia constraints mandatory / optional syntax ([PR #405](https://github.com/cordova-rtc/cordova-plugin-iosrtc/pull/405) by @hthetiot).
* Restore Callbacks Support on registerGlobals getUserMedia|enumerateDevices RTCPeerConnection.prototype.createAnswer|createOffer|setRemoteDescription|setLocalDescription|addIceCandidate support for JsSIP, SIP.js and sipML5  ([PR #404](https://github.com/cordova-rtc/cordova-plugin-iosrtc/pull/404) by @hthetiot).
* Update extra/hooks/iosrtc-swift-support.js to be trigger on after_prepare and handle existing SWIFT_OBJC_BRIDGING_HEADER values instead of overiding them ([PR #402](https://github.com/cordova-rtc/cordova-plugin-iosrtc/pull/402) by @hthetiot).
* Update README.md usages typo and add Requirements about swift-version add npm version badge and travis status badge.

#### Version 5.0.4

* Fix MediaStream.create false positive "ERROR: video track not added" and "ERROR: audio track not added" cause the rtcMediaStream already has them internaly trigger by getUserMedia.
* Detect deprecated callbacks usage and throw Error instead of been silent to assist 5.0.1 to 5.0.2 migration from WebRTC callback RTCPeerConnection.(createOffer|createAnswer|setLocalDescription|setRemoteDescription|addIceCandidate|getStats) and getUserMedia API.
* Reset enumerateDevices videoinput order with front camera first to keep legacy behavior.
* Use safeAreaLayoutGuide for ios 11 and NSLayoutConstraint for ios 10 to fix elementView bad position depending status bar visibility ([PR #367](https://github.com/cordova-rtc/cordova-plugin-iosrtc/pull/367) by @hthetiot).
* Recognize when a video receives a new srcObject and re-render it ([PR #367](https://github.com/cordova-rtc/cordova-plugin-iosrtc/pull/395) by @SejH).

#### Version 5.0.3

* Fix MediaStream.active getter issue.
* Fix cordova.plugins.iosrtc.observeVideo MutationObserver issue with srcObject using loadstart and emptied events that does get triggered.
* Add NSBluetoothAlwaysUsageDescription to Info.plist for wireless headphones and microphone consent.
* Deprecate usage of `video.src = URL.createObjectURL(stream)` in favor of `video.srcObject = stream` only MediaStream are not Blob anymore. ([PR #388](https://github.com/cordova-rtc/cordova-plugin-iosrtc/pull/388) by @hthetiot).
* Update audio input priority to Wired microphone > Wireless microphone > built-in microphone. ([PR #387](https://github.com/cordova-rtc/cordova-plugin-iosrtc/pull/387) by @CSantosM).
* Add possible missing argument for parameter 'mode' in call on audioSession.setCategory.

#### Version 5.0.2

* Remove WebRTC callback based API for RTCPeerConnection.(createOffer|createAnswer|setLocalDescription|setRemoteDescription|addIceCandidate|getStats) and getUserMedia.
* Set default deployment target to 10.2
* Implement partial RTCPeerConnection.(getSenders|getReceivers|addTrack|removeTrack)
* Fix webrtc-adapter external library support
* Fix Blob prototype pollution
* Extend native MediaStream instead of using Blob
* Fix RTCPeerConnection.setLocalDescription() and other methods which take SDP as input now directly accept an object
* Upgrade packages debug to ^4.1.1 and yaeti to ^1.0.2
* Add cordova.plugins.iosrtc.getUserMedia MediaTrackConstraints.(video|audio).deviceId.(exact|ideal) support ([PR #374](https://github.com/cordova-rtc/cordova-plugin-iosrtc/pull/374) by @CSantosM).
* Add cordova.plugins.iosrtc.getMediaDevices bluetooth and wired audio devices support ([PR #374](https://github.com/cordova-rtc/cordova-plugin-iosrtc/pull/374) by @CSantosM).
* fix TypeError: undefined is not an object (evaluating 'stream.id') when removing stream [PR #383](https://github.com/cordova-rtc/cordova-plugin-iosrtc/pull/383) by @hthetiot via @l7s).

#### Version 5.0.1

* fix typo on iosrtcPlugin.swift

#### Version 5.0.0

* fix README.md
* Convert syntax to Swift 4.2
* Uncomment, and fix, onGetStatsCallback closure
* Update NPM dependencies
* Add Travis build (Ionic, Cordova, Browser, Android, iOS Xcode 10.2)
* Fix gulp browserify caused by old vinyl package version
* Migrate from jscs to eslint to fix vulnerabilities reported by npm audit

#### Version 4.0.2

* `getUserMedia` constraints: Allow `sourceId` (rather than just `deviceId`) to make adapter.js happy (#282).


#### Version 4.0.1

* Let `addIceCandidate()` be called with a `RTCIceCandidateInit` object as argument (as per the latest WebRTC spec) rather than mandating a `RTCIceCandidate` instance.


#### Version 4.0.0

* Moved the repository over to its new home with the Basque VoIP Mafia
* Fix compatibility with "--browserify" cordova option
* Convert syntax to Swift 3
* Remove rtcninja integration
* Remove selectAudioOutput function
* Add convenience Makefile
* Update documentation


#### Version 3.2.2

* Fix promise implementation of RTCPeerConnection.getStats


#### Version 3.2.1

* Fix emitting "connected" stream event for local streams when using getUserMedia with promises.


#### Version 3.2.0

* Add support for RTCPeerConnection.getStats ([PR #163](https://github.com/cordova-rtc/cordova-plugin-iosrtc/pull/163) by @oNaiPs)

* Set default deployment target to 9.0

* Document iOS 10 specific stuff

* Fix crash if RTCPeerConnection.close() is called twice

* Data channel improvements

* Updated documentation


#### Version 3.1.0

* Implement `RTCPeerConnection.createDTMFSender()` ([PR #189](https://github.com/cordova-rtc/cordova-plugin-iosrtc/pull/189) by @saghul).

* Make `ios-websocket-hack.js` more reliable.


#### Version 3.0.1

* Fix positioning video elements using `z-index` and allow pure HTML on top of `<video>` elements ([PR #179](https://github.com/cordova-rtc/cordova-plugin-iosrtc/issues/179) by @saghul and @1N50MN14).
 
* Improve `ios-websocket-hack.js` ([PR #138](https://github.com/cordova-rtc/cordova-plugin-iosrtc/issues/138) by @apparition47).


#### Version 3.0.0

* Upgrade to `cordova-ios` 4 ([PR #159](https://github.com/cordova-rtc/cordova-plugin-iosrtc/issues/159) by @apparition47).

* Swift: Use closure syntax for weak and unowned vars ([PR #160](https://github.com/cordova-rtc/cordova-plugin-iosrtc/issues/160) by @oNaiPs).

* Swift: Sanitize arguments given to `NSLog()` ([issue #157](https://github.com/cordova-rtc/cordova-plugin-iosrtc/issues/157)).

* `MediaDeviceInfo`: Add deprecated `facing` property ("front", "back" or "unknown") and update `kind` ("audio"/"video" become "audioinput"/"videoinput") ([issue #155](https://github.com/cordova-rtc/cordova-plugin-iosrtc/issues/155)).

* Update `libwebrtc` to revision 12558 ([issue #169](https://github.com/cordova-rtc/cordova-plugin-iosrtc/issues/169)).


#### Version 2.2.4

* Fix crash ([issue #144](https://github.com/cordova-rtc/cordova-plugin-iosrtc/issues/144)).

* Update NPM dependencies.


#### Version 2.2.3

* Enable iOS native H.264 encoder/decoder.

* `RTCDataChannel`: Allow empty `label` ([issue #124](https://github.com/cordova-rtc/cordova-plugin-iosrtc/issues/124)).

* Update [yaeti](https://www.npmjs.com/package/yaeti) dependency ([issue #123](https://github.com/cordova-rtc/cordova-plugin-iosrtc/issues/123)).

* Fix retain on `pluginMediaStreamTrack` does not allow camera/mic to be freed ([PR #126](https://github.com/cordova-rtc/cordova-plugin-iosrtc/pull/126)). Credits to @oNaiPs.

* Allow a handled video element to be removed from the DOM and added again later ([PR #127](https://github.com/cordova-rtc/cordova-plugin-iosrtc/pull/127)). Credits to @oNaiPs.


#### Version 2.2.2

* Update `libwebrtc` to revision 11063 so `MediaStream` events (`onaddtrack` and `onremovetrack`) work again ([issue #95](https://github.com/cordova-rtc/cordova-plugin-iosrtc/issues/95)).


#### Version 2.2.1

* `getUserMedia()`: Fire `errback` if given video constraints are not satisfied.


#### Version 2.2.0

* Move from `getMediaDevices()` to `enumerateDevices()`.
* Implement video constraints in `getUserMedia()`: `deviceId`, `width.min`, `width.max`, `height.min`, `height.max`, `frameRate`, `frameRate.min`, `frameRate.max`).
* Update deps and build on Node >= 4.


#### Version 2.1.0

* Update *libwebrtc* to latest revision (rev 10800).
* Enble iOS native H264 codec.


#### Version 2.0.2

* Enable CSS padding (thanks to @saghul) ([pull request #89](https://github.com/cordova-rtc/cordova-plugin-iosrtc/issues/89)).


#### Version 2.0.1

* Don't crash if user or iOS settings deny access lo local audio/video devices ([issue #73](https://github.com/cordova-rtc/cordova-plugin-iosrtc/issues/73)).


#### Version 2.0.0

* Swift 2.0 is here! Credits to @saghul for his [pull request](https://github.com/cordova-rtc/cordova-plugin-iosrtc/pull/70).
* `extra/hooks/iosrtc-swift-support.js`: Set `BUILD_VERSION` to 7.0.


#### Version 1.4.5

* Add `cordova.plugins.iosrtc.observeVideo(video)` API for the plugin to handle `<video>` elements not yet in the DOM ([issue #49](https://github.com/cordova-rtc/cordova-plugin-iosrtc/issues/49)).


#### Version 1.4.4

* Support CSS `border-radius` property in HTML video elements.


#### Version 1.4.3

* Make private properties more private ([issue #34](https://github.com/cordova-rtc/cordova-plugin-iosrtc/issues/34)).


#### Version 1.4.2

* Use [yaeti](https://github.com/ibc/yaeti) module as `EventTarget` shim.


#### Version 1.4.1

* Release `MediaStreamRenderer` and revert `<video>` properties when the attached `MediaStream` emits "inactive" ([issue #27](https://github.com/cordova-rtc/cordova-plugin-iosrtc/issues/27)).


#### Version 1.4.0

* Implemented some `<video>` properties such as `readyState`, `videoWidth` and `videoHeight` ([issue #25](https://github.com/cordova-rtc/cordova-plugin-iosrtc/issues/25)).
* Building simplified for both Cordova CLI and Xcode by providing a single ["hook"](extra/hooks/iosrtc-swift-support.js) the user must add into his Cordova application (check the [Building](docs/Building.md) documentation for further details).


#### Version 1.3.3

* CSS `object-fit: none` properly implemented (don't clip the video).


#### Version 1.3.2

* CSS [object-fit](https://css-tricks.com/almanac/properties/o/object-fit/) property implemented in `<video>` elements ([issue #23](https://github.com/cordova-rtc/cordova-plugin-iosrtc/issues/23)).


#### Version 1.3.1

* Stop "error" event propagation in `<video>` element when attaching a `MediaStream` to it ([issue #22](https://github.com/cordova-rtc/cordova-plugin-iosrtc/issues/22)).


#### Version 1.3.0

* Plugin moved to [NPM](https://www.npmjs.com/package/cordova-plugin-iosrtc) registry and plugin ID renamed to *cordova-plugin-iosrtc*.


#### Version 1.2.8

* `iosrtc.registerGlobals()` also generates `window.webkitRTCPeerConnection` and `navigator.webkitGetUserMedia()` for backwards compatibility with WebRTC JavaScript wrappers/adapters that assume browser vendor prefixes (`webkit`, `moz`) in the underlying WebRTC API.


<|MERGE_RESOLUTION|>--- conflicted
+++ resolved
@@ -1,7 +1,6 @@
-<<<<<<< HEAD
 #### Version 7.0.0
 * Update to WebRTC.framework M75
-=======
+
 #### Version 6.0.13-RC1
 * Bump lodash from 4.17.15 to 4.17.19 #543
 * Add build doc for CocoaPods and Capacitor users #538
@@ -12,7 +11,6 @@
 * Fix iceRestart constraint doesnt work #530 ([PR #531](https://github.com/cordova-rtc/cordova-plugin-iosrtc/pull/531) by @andrewvmail) 
 * Add Plugin option MANUAL_INIT_AUDIO_DEVICE default to false  ([PR #503](https://github.com/cordova-rtc/cordova-plugin-iosrtc/pull/503) by @andrewvmail) 
 * Fix getUserMedia compatiblity with Twilio Video #497
->>>>>>> 1b094640
 
 #### Version 6.0.12
 * Implement RTCPeerConnection track event on PluginRTCPeerConnection and RTCPeerConnection SHIM #508
