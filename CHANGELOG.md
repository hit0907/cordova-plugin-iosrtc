--- conflicted
+++ resolved
@@ -1,11 +1,7 @@
-<<<<<<< HEAD
 #### Version 7.0.0
 * Update to WebRTC.framework M75
 
-#### Version 6.0.13-RC1
-=======
 #### Version 6.0.13
->>>>>>> aaebe818
 * Bump lodash from 4.17.15 to 4.17.19 #543
 * Bump elliptic from 6.5.0 to 6.5.3 #553
 * Add build doc for CocoaPods and Capacitor users #538
