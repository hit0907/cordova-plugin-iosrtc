--- conflicted
+++ resolved
@@ -1,10 +1,9 @@
-<<<<<<< HEAD
 #### Version 8.0.0
 * Update to WebRTC.framework M84
 
 #### Version 7.0.0
 * Update to WebRTC.framework M75
-=======
+
 #### Version 6.0.14
 * Move dist/cordova-plugin-iosrtc.js to www/cordova-plugin-iosrtc.js to match other cordova plugins practice.
 * fix: eventListenerForAddStream causing black video on remote stream when using addtrack #576
@@ -13,7 +12,6 @@
 * fix: cleanup old streams #570
 * implement basic MediaDevices.prototype.getSupportedConstraints SHIM #564
 * fix RTCPeerConnection.prototype.addTrack missing return RTCRtpSender #572
->>>>>>> 5a7d3639
 
 #### Version 6.0.13
 * Bump lodash from 4.17.15 to 4.17.19 #543
