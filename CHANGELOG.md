--- conflicted
+++ resolved
@@ -1,7 +1,6 @@
-<<<<<<< HEAD
 #### Version 7.0.0
 * Update to WebRTC.framework M75
-=======
+
 #### Version 6.0.12
 * Implement RTCPeerConnection track event on PluginRTCPeerConnection and RTCPeerConnection SHIM #508
 * Fix WebRTC-adapter <7.5.0 track SHIM failure
@@ -25,7 +24,6 @@
 * Fix ios 10.2+ issue with loading cordova when iosrtc plugin present. #488
 * Fix TypeError: undefined is not an object(evaluating 'originaMediaStream.prototype') #485
 * Handle ios 10.x.x that does not have MediaStream Native Prototype and fallback on Blob with EventTarget shim #489
->>>>>>> cebecbfd
 
 #### Version 6.0.9
 * fix possible TypeError: null is not an object (evaluating 'iceCandidateFields.foundation') due fail match candidateToJson #473
