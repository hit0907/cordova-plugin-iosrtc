/* global RTCPeerConnection */

//
// Camera and Microphone Authorization   
//

/*
cordova.plugins.iosrtc.requestPermission(true, true, function (result) {
  console.log('requestPermission.result', result)
});
*/

var cordova = window.cordova;

// Expose WebRTC Globals
if (cordova && cordova.plugins && cordova.plugins.iosrtc) {
  cordova.plugins.iosrtc.registerGlobals();
  cordova.plugins.iosrtc.debug.enable('*', true);
  //cordova.plugins.iosrtc.turnOnSpeaker(true, true)
}


//
// Container
//

document.body.innerHTML = "";
var appContainer = document.body;

//
// getUserMedia
//


var localStream;
var localVideoEl;
function TestGetUserMedia() {
  localVideoEl = document.createElement('video');
  localVideoEl.setAttribute('autoplay', 'autoplay');
  localVideoEl.setAttribute('playsinline', 'playsinline');
  // Cause zIndex - 1 failure
  //localVideoEl.style.backgroundColor = 'purple';
  localVideoEl.style.position = 'absolute';
  localVideoEl.style.top = 0;
  localVideoEl.style.left = 0;
  localVideoEl.style.width = "100px";
  localVideoEl.style.height = "100px";
  localVideoEl.style.transform = "scaleX(-1)";
  appContainer.appendChild(localVideoEl);

  navigator.mediaDevices.enumerateDevices().then(function (devices) {
      console.log('getMediaDevices.ok', devices);
      devices.forEach(function (device, idx) {
        console.log('getMediaDevices.devices', idx, device.label, device.kind, device.deviceId);
      });
  }, function (err) {
      console.log('getMediaDevices.err', err);
  });

  navigator.mediaDevices.getUserMedia({
    video: true,
    audio: true
    /*
    video: {
      // Test Back Camera
      //deviceId: 'com.apple.avfoundation.avcapturedevice.built-in_video:0'
      //sourceId: 'com.apple.avfoundation.avcapturedevice.built-in_video:0'
      deviceId: {
        exact: 'com.apple.avfoundation.avcapturedevice.built-in_video:0'
      }
    }, 
    audio: {
      exact: 'Built-In Microphone'
    }*/
  }).then(function (stream) {

    console.log('getUserMedia.stream', stream);
    console.log('getUserMedia.stream.getTracks', stream.getTracks());

    localStream = stream;
    localVideoEl.srcObject = localStream;

    TestPluginMediaStreamRenderer(localVideoEl);
    TestRTCPeerConnection(localStream); 
   
  }).catch(function (err) {
    console.log('getUserMediaError', err, err.stack);
  });
}


var useAnimateVideo = false;
function TestPluginMediaStreamRenderer(localVideoEl) {

  // Animate video position
  var currentPosition = {
    x: 0,
    y: 0
  };

  var animateTimer;
  function animateVideo() {
    
    currentPosition.x = currentPosition.x < (window.innerWidth - parseInt(localVideoEl.style.width, 10)) ? currentPosition.x + 1 : 0;
    currentPosition.y = currentPosition.y < (window.innerHeight - parseInt(localVideoEl.style.height, 10)) ? currentPosition.y + 1 : 0;

    localVideoEl.style.top = currentPosition.y + 'px';
    localVideoEl.style.left = currentPosition.x + 'px';

    if (cordova && cordova.plugins && cordova.plugins.iosrtc) {
      //cordova.plugins.iosrtc.refreshVideos();
    }

    return (animateTimer = requestAnimationFrame(animateVideo));
  }

  if (useAnimateVideo) {
    animateTimer = animateVideo(); 
  }

  //
  // Test Video behind Element
  //

  document.body.style.background = "transparent";
  document.documentElement.style.background = "transparent";
  localVideoEl.style.zIndex = -1;

  var overEl = document.createElement('button');
  overEl.style.backgroundColor = 'red';
  overEl.style.position = 'absolute';
  overEl.style.left = 0;
  overEl.style.top = 0;
  overEl.style.width = "100px";
  overEl.style.height = "100px";

  overEl.addEventListener('click', function () {
    overEl.style.backgroundColor = overEl.style.backgroundColor === 'red' ? 'green' : 'red';

    if (overEl.style.backgroundColor === 'red') {
      animateTimer = animateVideo();
    } else {
      cancelAnimationFrame(animateTimer);
    }
  });

  appContainer.appendChild(overEl);

  overEl.style.left = ((window.innerWidth / 2)  - parseInt(overEl.style.width, 10)) + 'px';
  overEl.style.top  = ((window.innerHeight / 2) - parseInt(overEl.style.height, 10)) + 'px';

}

<<<<<<< HEAD
var canvasEl;
function TestMediaRenderCatpure(videoEl) {
  canvasEl = document.createElement('canvas');
  var ctx = canvasEl.getContext("2d");
  canvasEl.width = "100";
  canvasEl.height = "100";
  canvasEl.style.position = 'absolute';
  canvasEl.style.left = 0;
  canvasEl.style.bottom = 0;
  appContainer.appendChild(canvasEl);
  var image = new Image();
  image.onload = function() {
    ctx.drawImage(image, 0, 0);
  };
  videoEl.render.save(function (data) {
    image.src = "data:image/jpg;base64," + data;
  });
} 
=======
/*
// Disabled to avoid confusion with remoteStream
var cloneStream;
var cloneVideoEl;
function TestPluginMediaStreamClone(mediaStream) {
  cloneVideoEl = document.createElement('video');
  cloneVideoEl.setAttribute('autoplay', 'autoplay');
  cloneVideoEl.setAttribute('playsinline', 'playsinline');
  cloneVideoEl.style.backgroundColor = 'purple';
  cloneVideoEl.style.position = 'absolute';
  cloneVideoEl.style.bottom = 0;
  cloneVideoEl.style.left = 0;
  cloneVideoEl.style.width = "100px";
  cloneVideoEl.style.height = "100px";
  cloneVideoEl.style.transform = "scaleX(-1)";

  cloneStream = mediaStream.clone();
  cloneVideoEl.srcObject = cloneStream;

  appContainer.appendChild(cloneVideoEl);
}
*/
>>>>>>> 47517b49

//
// Test RTCPeerConnection
// 

var peerConnectionConfig = {
    iceServers: [     
      {
        urls: "stun:stun.stunprotocol.org"
      }
    ]
};
var pc1 = new RTCPeerConnection(peerConnectionConfig),
    pc2 = new RTCPeerConnection(peerConnectionConfig);

var sendChannel, receiveChannel;
function TestPeerDataChannel() {
  sendChannel = pc1.createDataChannel("sendChannel");

  sendChannel.onmessage  = function (event) {
    console.log('sendChannel.onmessage', event, event.data);
  };

  sendChannel.onopen = function (event) {
      console.log('sendChannel.onopen', event);
      sendChannel.send("data message Date: " + new Date());
  };

  sendChannel.onclose = function (event) {
      console.log('sendChannel.onclose', event);
  };

  pc2.ondatachannel = function (event) {
    receiveChannel = event.channel;
    receiveChannel.onmessage  = function (event) {
      console.log('receiveChannel.onmessage', event, event.data);
    };
    receiveChannel.onopen  = function (event) {
      console.log('receiveChannel.onopen', event);
    };
    receiveChannel.onclose  = function (event) {
      console.log('receiveChannel.onclose', event);
    };
  };
}

var peerVideoEl;
var peerStream;
function TestRTCPeerConnection(localStream) {

  TestPeerDataChannel();

  // Note: Deprecated TestaddStream
  //pc1.addStream(localStream);

  // Note: Deprecated Test removeStream
  // pc1.removeStream(pc1.getLocalStreams()[0])

  localStream.getTracks().forEach(function (track) {
    console.log('addTrack', track);
    pc1.addTrack(track);
  });
  
  function onAddIceCandidate(pc, can) {
    console.log('addIceCandidate', pc, can);
    return can && pc.addIceCandidate(can).catch(function (err) {
      console.log('addIceCandidateError', err);
    });
  }

  pc1.onicecandidate = function (e) {
    onAddIceCandidate(pc2, e.candidate);
  };
  
  pc2.onicecandidate = function (e) {
    onAddIceCandidate(pc1, e.candidate);
  };

  pc2.ontrack = function (e) {
    console.log('pc2.track', e);
  };

  pc2.onremovetrack = function (e) {
    console.log('pc2.removeTrack', e);
  };

  pc2.onaddstream = function (e) {
    console.log('pc2.addStream', e);
    peerVideoEl = document.createElement('video');
    peerVideoEl.setAttribute('autoplay', 'autoplay');
    peerVideoEl.setAttribute('playsinline', 'playsinline');
    peerVideoEl.style.backgroundColor = 'blue';
    peerVideoEl.style.position = 'fixed';
    peerVideoEl.style.width = "100px";
    peerVideoEl.style.height = "100px";
    peerVideoEl.style.top = 0;
    peerVideoEl.style.left = (window.innerWidth - parseInt(peerVideoEl.style.width, 10)) + 'px';
    appContainer.appendChild(peerVideoEl);

    peerStream = e.stream;
    peerVideoEl.srcObject = peerStream;
  };

  pc1.oniceconnectionstatechange = function (e) {
    console.log('pc1.iceConnectionState', e, pc1.iceConnectionState);

    if (pc1.iceConnectionState === 'completed') {      
      console.log('pc1.getSenders', pc1.getSenders());
      console.log('pc2.getReceivers', pc2.getReceivers());
    }
  };

  pc1.onicegatheringstatechange = function (e) {
    console.log('pc1.iceGatheringStateChange', e);
  };

  pc1.onnegotiationneeded = function (e) {
    console.log('pc1.negotiatioNeeded', e);

    return pc1.createOffer().then(function (d) {
      var desc = {
        type: d.type,
        sdp: d.sdp
      };
      console.log('pc1.setLocalDescription', desc);
      return pc1.setLocalDescription(desc);
    }).then(function () {
      var desc = {
        type: pc1.localDescription.type,
        sdp: pc1.localDescription.sdp
      };
      console.log('pc2.setLocalDescription', desc);
      return pc2.setRemoteDescription(desc);
    }).then(function () {
      console.log('pc2.createAnswer');
      return pc2.createAnswer();
    }).then(function (d) {
      var desc = {
        type: d.type,
        sdp: d.sdp
      };
      console.log('pc2.setLocalDescription', desc);
      return pc2.setLocalDescription(d);
    }).then(function () {
      var desc = {
        type: pc2.localDescription.type,
        sdp: pc2.localDescription.sdp
      };
      console.log('pc1.setRemoteDescription', desc);
      return pc1.setRemoteDescription(desc);
    }).then(function () {
      TestMediaRenderCatpure(peerVideoEl);
      TestMediaRenderCatpure(localVideoEl);
      //TestPeerDataChannel();
    }).catch(function (err) {
      console.log('pc1.createOfferError', err);
    });
  };
}


var useWebRTCAdapter = true;

// Expose webrtc-adapter
if (useWebRTCAdapter && typeof window.adapter === 'undefined') {

    // load adapter.js
    var version = 'latest';
    var script = document.createElement("script");
    script.type = "text/javascript";
    //script.src = "adapter-latest.js";
    script.src = "https://webrtc.github.io/adapter/adapter-" + version + ".js";
    script.async = false;
    document.getElementsByTagName("head")[0].appendChild(script);
    script.onload = function () {
      console.log('useWebRTCAdapter.loaded', script.src);
      TestGetUserMedia();
    };
} else {
  TestGetUserMedia();
}


<|MERGE_RESOLUTION|>--- conflicted
+++ resolved
@@ -151,7 +151,7 @@
 
 }
 
-<<<<<<< HEAD
+
 var canvasEl;
 function TestMediaRenderCatpure(videoEl) {
   canvasEl = document.createElement('canvas');
@@ -170,7 +170,7 @@
     image.src = "data:image/jpg;base64," + data;
   });
 } 
-=======
+
 /*
 // Disabled to avoid confusion with remoteStream
 var cloneStream;
@@ -193,7 +193,6 @@
   appContainer.appendChild(cloneVideoEl);
 }
 */
->>>>>>> 47517b49
 
 //
 // Test RTCPeerConnection
