/* global RTCPeerConnection */

//
// Camera and Microphone Authorization   
//

/*
cordova.plugins.iosrtc.requestPermission(true, true, function (result) {
  console.log('requestPermission.result', result)
});
*/

var cordova = window.cordova;

// Expose WebRTC Globals
if (cordova && cordova.plugins && cordova.plugins.iosrtc) {
  cordova.plugins.iosrtc.registerGlobals();
<<<<<<< HEAD
  cordova.plugins.iosrtc.debug.enable('*');
=======
  cordova.plugins.iosrtc.debug.enable('*', true);
>>>>>>> e946a230
}


//
// Container
//

document.body.innerHTML = "";
var appContainer = document.body;

//
// getUserMedia
//

var localStream;
var localVideoEl;
function TestGetUserMedia() {
  localVideoEl = document.createElement('video');
  localVideoEl.setAttribute('autoplay', 'autoplay');
  localVideoEl.setAttribute('playsinline', 'playsinline');
  // Cause zIndex - 1 failure
  //localVideoEl.style.backgroundColor = 'purple';
  localVideoEl.style.position = 'absolute';
  localVideoEl.style.top = 0;
  localVideoEl.style.left = 0;
  localVideoEl.style.width = "100px";
  localVideoEl.style.height = "100px";
  localVideoEl.style.transform = "scaleX(-1)";
  appContainer.appendChild(localVideoEl);

  navigator.mediaDevices.enumerateDevices().then(function (devices) {
      console.log('getMediaDevices.ok', devices);
      devices.forEach(function (device, idx) {
        console.log('getMediaDevices.devices', idx, device.label, device.kind, device.deviceId);
      });
  }, function (err) {
      console.log('getMediaDevices.err', err);
  });

  navigator.mediaDevices.getUserMedia({
    video: true,
    audio: true
    /*
    video: {
      // Test Back Camera
      //deviceId: 'com.apple.avfoundation.avcapturedevice.built-in_video:0'
      //sourceId: 'com.apple.avfoundation.avcapturedevice.built-in_video:0'
      deviceId: {
        exact: 'com.apple.avfoundation.avcapturedevice.built-in_video:0'
      }
    }, 
    audio: {
      exact: 'Built-In Microphone'
    }*/
  }).then(function (stream) {

    console.log('getUserMedia.stream', stream);
    console.log('getUserMedia.stream.getTracks', stream.getTracks());

    var srcObjectStream;
    try {

      localStream = stream;
      srcObjectStream = localVideoEl.srcObject = localStream;
    
    } catch (err) {
      console.log('srcObject.err', err);
    }

    if (cordova && cordova.plugins && cordova.plugins.iosrtc) {
      cordova.plugins.iosrtc.observeVideo(localVideoEl);
    }

    if (srcObjectStream) {
      TestPluginMediaStreamRenderer(localVideoEl);
      TestRTCPeerConnection(localStream); 
    }
   
  }).catch(function (err) {
    console.log('getUserMediaError', err, err.stack);
  });
}


var useAnimateVideo = false;
function TestPluginMediaStreamRenderer(localVideoEl) {

  // Animate video position
  var currentPosition = {
    x: 0,
    y: 0
  };

  var animateTimer;
  function animateVideo() {
    
    currentPosition.x = currentPosition.x < (window.innerWidth - parseInt(localVideoEl.style.width, 10)) ? currentPosition.x + 1 : 0;
    currentPosition.y = currentPosition.y < (window.innerHeight - parseInt(localVideoEl.style.height, 10)) ? currentPosition.y + 1 : 0;

    localVideoEl.style.top = currentPosition.y + 'px';
    localVideoEl.style.left = currentPosition.x + 'px';

    if (cordova && cordova.plugins && cordova.plugins.iosrtc) {
      //cordova.plugins.iosrtc.refreshVideos();
    }

    return (animateTimer = requestAnimationFrame(animateVideo));
  }

  if (useAnimateVideo) {
    animateTimer = animateVideo(); 
  }

  //
  // Test Video behind Element
  //

  document.body.style.background = "transparent";
  document.documentElement.style.background = "transparent";
  localVideoEl.style.zIndex = -1;

  var overEl = document.createElement('button');
  overEl.style.backgroundColor = 'red';
  overEl.style.position = 'absolute';
  overEl.style.left = 0;
  overEl.style.top = 0;
  overEl.style.width = "100px";
  overEl.style.height = "100px";

  overEl.addEventListener('click', function () {
    overEl.style.backgroundColor = overEl.style.backgroundColor === 'red' ? 'green' : 'red';

    if (overEl.style.backgroundColor === 'red') {
      animateTimer = animateVideo();
    } else {
      cancelAnimationFrame(animateTimer);
    }
  });

  appContainer.appendChild(overEl);

  overEl.style.left = ((window.innerWidth / 2)  - parseInt(overEl.style.width, 10)) + 'px';
  overEl.style.top  = ((window.innerHeight / 2) - parseInt(overEl.style.height, 10)) + 'px';

}

var canvasEl;
function TestMediaRenderCatpure(videoEl) {
  canvasEl = document.createElement('canvas');
  var ctx = canvasEl.getContext("2d");
  canvasEl.width = "100";
  canvasEl.height = "100";
  canvasEl.style.position = 'absolute';
  canvasEl.style.left = 0;
  canvasEl.style.bottom = 0;
  appContainer.appendChild(canvasEl);
  var image = new Image();
  image.onload = function() {
    ctx.drawImage(image, 0, 0);
  };
  videoEl.render.save(function (data) {
    image.src = "data:image/jpg;base64," + data;
  });
} 

//
// Test RTCPeerConnection
// 

var peerConnectionConfig = {
    iceServers: [     
      {
        urls: "stun:stun.stunprotocol.org"
      }
    ]
};
var pc1 = new RTCPeerConnection(peerConnectionConfig),
    pc2 = new RTCPeerConnection(peerConnectionConfig);

var sendChannel, receiveChannel;
function TestPeerDataChannel() {
  sendChannel = pc1.createDataChannel("sendChannel");

  sendChannel.onmessage  = function (event) {
    console.log('sendChannel.onmessage', event, event.data);
  };

  sendChannel.onopen = function (event) {
      console.log('sendChannel.onopen', event);
      sendChannel.send("data message Date: " + new Date());
  };

  sendChannel.onclose = function (event) {
      console.log('sendChannel.onclose', event);
  };

  pc2.ondatachannel = function (event) {
    receiveChannel = event.channel;
    receiveChannel.onmessage  = function (event) {
      console.log('receiveChannel.onmessage', event, event.data);
    };
    receiveChannel.onopen  = function (event) {
      console.log('receiveChannel.onopen', event);
    };
    receiveChannel.onclose  = function (event) {
      console.log('receiveChannel.onclose', event);
    };
  };
}

var peerVideoEl;
function TestRTCPeerConnection(localStream) {

  TestPeerDataChannel();

  // TODO Deprecated
  //pc1.addStream(localStream);

  // To Test removeStream
  // pc1.removeStream(pc1.getLocalStreams()[0])

  // TODO
  // NotSupportedError: The adapter.js addTrack polyfill only supports a single stream which is associated with the specified track.
  localStream.getTracks().forEach(function (track) {
    console.log('addTrack', track);
    pc1.addTrack(track);
  });
  
  function onAddIceCandidate(pc, can) {
    console.log('addIceCandidate', pc, can);
    return can && pc.addIceCandidate(can).catch(function (err) {
      console.log('addIceCandidateError', err);
    });
  }

  pc1.onicecandidate = function (e) {
    onAddIceCandidate(pc2, e.candidate);
  };
  pc2.onicecandidate = function (e) {
    onAddIceCandidate(pc1, e.candidate);
  };

  pc2.ontrack = function (e) {
    console.log('pc2.track', e);
  };

  pc2.onremovetrack = function (e) {
    console.log('pc2.removeTrack', e);
  };

  pc2.onaddstream = function (e) {
    console.log('pc2.addStream', e);
    peerVideoEl = document.createElement('video');
    peerVideoEl.setAttribute('autoplay', 'autoplay');
    peerVideoEl.setAttribute('playsinline', 'playsinline');
    peerVideoEl.style.backgroundColor = 'blue';
    peerVideoEl.style.position = 'fixed';
    peerVideoEl.style.width = "100px";
    peerVideoEl.style.height = "100px";
    peerVideoEl.style.top = 0;
    peerVideoEl.style.left = (window.innerWidth - parseInt(peerVideoEl.style.width, 10)) + 'px';
    appContainer.appendChild(peerVideoEl);

    peerVideoEl.srcObject = e.stream;

    if (cordova && cordova.plugins && cordova.plugins.iosrtc) {
      cordova.plugins.iosrtc.observeVideo(peerVideoEl);
    }
  };

  pc1.oniceconnectionstatechange = function (e) {
    console.log('pc1.iceConnectionState', e, pc1.iceConnectionState);

    if (pc1.iceConnectionState === 'completed') {      
      console.log('pc1.getSenders', pc1.getSenders());
      console.log('pc2.getReceivers', pc2.getReceivers());
    }
  };

  pc1.onicegatheringstatechange = function (e) {
    console.log('pc1.iceGatheringStateChange', e);
  }

  pc1.onnegotiationneeded = function (e) {
    console.log('pc1.negotiatioNeeded', e);

    return pc1.createOffer().then(function (d) {
      var desc = {
        type: d.type,
        sdp: d.sdp
      };
      console.log('pc1.setLocalDescription', desc);
      return pc1.setLocalDescription(desc);
    }).then(function () {
      var desc = {
        type: pc1.localDescription.type,
        sdp: pc1.localDescription.sdp
      };
      console.log('pc2.setLocalDescription', desc);
      return pc2.setRemoteDescription(desc);
    }).then(function () {
      console.log('pc2.createAnswer');
      return pc2.createAnswer();
    }).then(function (d) {
      var desc = {
        type: d.type,
        sdp: d.sdp
      };
      console.log('pc2.setLocalDescription', desc);
      return pc2.setLocalDescription(d);
    }).then(function () {
      var desc = {
        type: pc2.localDescription.type,
        sdp: pc2.localDescription.sdp
      };
      console.log('pc1.setRemoteDescription', desc);
      return pc1.setRemoteDescription(desc);
    }).then(function () {
      TestMediaRenderCatpure(peerVideoEl);
      TestMediaRenderCatpure(localVideoEl);
      //TestPeerDataChannel();
    }).catch(function (err) {
      console.log('pc1.createOfferError', err);
    });
  };
}


var useWebRTCAdapter = true;

// Expose webrtc-adapter
if (useWebRTCAdapter && typeof window.adapter === 'undefined') {

    // load adapter.js
    var version = 'latest';
    var script = document.createElement("script");
    script.type = "text/javascript";
    //script.src = "adapter-latest.js";
    script.src = "https://webrtc.github.io/adapter/adapter-" + version + ".js";
    script.async = false;
    document.getElementsByTagName("head")[0].appendChild(script);
    script.onload = function () {
      console.log('useWebRTCAdapter.loaded', script.src);
      TestGetUserMedia();
    };
} else {
  TestGetUserMedia();
}

// cordova.plugins.iosrtc.turnOnSpeaker(true, true)
<|MERGE_RESOLUTION|>--- conflicted
+++ resolved
@@ -15,11 +15,7 @@
 // Expose WebRTC Globals
 if (cordova && cordova.plugins && cordova.plugins.iosrtc) {
   cordova.plugins.iosrtc.registerGlobals();
-<<<<<<< HEAD
-  cordova.plugins.iosrtc.debug.enable('*');
-=======
   cordova.plugins.iosrtc.debug.enable('*', true);
->>>>>>> e946a230
 }
 
 
