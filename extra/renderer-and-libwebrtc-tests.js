--- conflicted
+++ resolved
@@ -16,6 +16,7 @@
 if (cordova && cordova.plugins && cordova.plugins.iosrtc) {
   cordova.plugins.iosrtc.registerGlobals();
   cordova.plugins.iosrtc.debug.enable('*', true);
+  //cordova.plugins.iosrtc.turnOnSpeaker(true, true)
 }
 
 
@@ -79,19 +80,8 @@
     localStream = stream;
     localVideoEl.srcObject = localStream;
 
-<<<<<<< HEAD
-    if (cordova && cordova.plugins && cordova.plugins.iosrtc) {
-      cordova.plugins.iosrtc.observeVideo(localVideoEl);
-    }
-
-    if (srcObjectStream) {
-      TestPluginMediaStreamRenderer(localVideoEl);
-      TestRTCPeerConnection(localStream); 
-    }
-=======
     TestPluginMediaStreamRenderer(localVideoEl);
     TestRTCPeerConnection(localStream); 
->>>>>>> 3686e5be
    
   }).catch(function (err) {
     console.log('getUserMediaError', err, err.stack);
@@ -184,7 +174,6 @@
 // Test RTCPeerConnection
 // 
 
-<<<<<<< HEAD
 var peerConnectionConfig = {
     iceServers: [     
       {
@@ -227,21 +216,12 @@
 }
 
 var peerVideoEl;
-function TestRTCPeerConnection(localStream) {
-
-  TestPeerDataChannel();
-
-  // TODO Deprecated
-=======
-var pc1 = new RTCPeerConnection(),
-    pc2 = new RTCPeerConnection();
-
-var peerVideoEl;
 var peerStream;
 function TestRTCPeerConnection(localStream) {
 
+  TestPeerDataChannel();
+
   // Note: Deprecated TestaddStream
->>>>>>> 3686e5be
   //pc1.addStream(localStream);
 
   // Note: Deprecated Test removeStream
@@ -267,7 +247,6 @@
     onAddIceCandidate(pc1, e.candidate);
   };
 
-<<<<<<< HEAD
   pc2.ontrack = function (e) {
     console.log('pc2.track', e);
   };
@@ -276,8 +255,6 @@
     console.log('pc2.removeTrack', e);
   };
 
-=======
->>>>>>> 3686e5be
   pc2.onaddstream = function (e) {
     console.log('pc2.addStream', e);
     peerVideoEl = document.createElement('video');
@@ -342,13 +319,10 @@
       };
       console.log('pc1.setRemoteDescription', desc);
       return pc1.setRemoteDescription(desc);
-<<<<<<< HEAD
     }).then(function () {
       TestMediaRenderCatpure(peerVideoEl);
       TestMediaRenderCatpure(localVideoEl);
       //TestPeerDataChannel();
-=======
->>>>>>> 3686e5be
     }).catch(function (err) {
       console.log('pc1.createOfferError', err);
     });
@@ -377,7 +351,4 @@
   TestGetUserMedia();
 }
 
-<<<<<<< HEAD
-// cordova.plugins.iosrtc.turnOnSpeaker(true, true)
-=======
->>>>>>> 3686e5be
+
