--- conflicted
+++ resolved
@@ -35,23 +35,13 @@
 	});
 	exec('cp WebRTC WebRTC-all', { cwd: WEBRTC_BIN_PATH }); // make a backup
 } else if (process.argv[2] === '--simulator' || process.argv[2] === '-s') {
-<<<<<<< HEAD
-  // re-package simulator related archs only. ( i386, x86_64 )
-  console.log('Compiling simulator...');
-  exec(`lipo -o WebRTC -create WebRTC-x86_64`, {cwd: WEBRTC_BIN_PATH});
-} else if (process.argv[2] === '--device' || process.argv[2] === '-d') {
-  // re-package device related archs only. ( armv7, arm64 )
-  console.log('Compiling device...');
-  exec(`lipo -o WebRTC -create WebRTC-arm64`, {cwd: WEBRTC_BIN_PATH});
-=======
 	// re-package simulator related archs only. ( i386, x86_64 )
 	console.log('Compiling simulator...');
-	exec(`lipo -o WebRTC -create WebRTC-x86_64 WebRTC-i386`, { cwd: WEBRTC_BIN_PATH });
+	exec(`lipo -o WebRTC -create WebRTC-x86_64`, { cwd: WEBRTC_BIN_PATH });
 } else if (process.argv[2] === '--device' || process.argv[2] === '-d') {
 	// re-package device related archs only. ( armv7, arm64 )
 	console.log('Compiling device...');
-	exec(`lipo -o WebRTC -create WebRTC-armv7 WebRTC-arm64`, { cwd: WEBRTC_BIN_PATH });
->>>>>>> 190b697b
+	exec(`lipo -o WebRTC -create WebRTC-arm64`, { cwd: WEBRTC_BIN_PATH });
 } else if (process.argv[2] === '--list' || process.argv[2] === '-l') {
 	// List WebRTC architectures
 	console.log('List WebRTC architectures...');
