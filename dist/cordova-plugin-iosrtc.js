--- conflicted
+++ resolved
@@ -2455,10 +2455,9 @@
 
 	// Get video constraints
 	if (videoRequested) {
-<<<<<<< HEAD
+
 		// Handle object video constraints
 		newConstraints.video = {};
-=======
 
 		// Handle Stupid not up-to-date webrtc-adapter
 		// Note: Firefox [38+] does support a subset of constraints with getUserMedia(), but not the outdated syntax that Chrome and Opera are using. 
@@ -2490,9 +2489,6 @@
 				};
 			}
 		}
-
-		// Handle getUserMedia proper spec
->>>>>>> ff93af72
 
 		// Get requested video deviceId.
 		if (typeof constraints.video.deviceId === 'string') {
@@ -2594,10 +2590,9 @@
 
 	// Get audio constraints
 	if (audioRequested) {
-<<<<<<< HEAD
+
 		// Handle object audio constraints
 		newConstraints.audio = {};
-=======
 
 		// Handle Stupid not up-to-date webrtc-adapter
 		// Note: Firefox [38+] does support a subset of constraints with getUserMedia(), but not the outdated syntax that Chrome and Opera are using. 
@@ -2615,7 +2610,6 @@
 				constraints.audio.deviceId = audioConstraints.sourceId;
 			} 
 		}
->>>>>>> ff93af72
 
 		// Get requested audio deviceId.
 		if (typeof constraints.audio.deviceId === 'string') {
