--- conflicted
+++ resolved
@@ -280,12 +280,8 @@
 	addListenerForTrackEnded.call(this, track);
 
 	exec(null, null, 'iosrtcPlugin', 'MediaStream_addTrack', [this.id, track.id]);
-<<<<<<< HEAD
 
 	this.dispatchEvent(new Event('update'));
-};
-=======
->>>>>>> cebecbfd
 
 	this.emitConnected();
 };
