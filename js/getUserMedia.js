/**
 * Expose the getUserMedia function.
 */
module.exports = getUserMedia;


/**
 * Dependencies.
 */
var
	debug = require('debug')('iosrtc:getUserMedia'),
	debugerror = require('debug')('iosrtc:ERROR:getUserMedia'),
	exec = require('cordova/exec'),
	MediaStream = require('./MediaStream'),
	Errors = require('./Errors');

function isPositiveInteger(number) {
	return typeof number === 'number' && number >= 0 && number % 1 === 0;
}

function isPositiveFloat(number) {
	return typeof number === 'number' && number >= 0;
}


function getUserMedia(constraints) {

	// Detect callback usage to assist 5.0.1 to 5.0.2 migration
	// TODO remove on 6.0.0
	Errors.detectDeprecatedCallbaksUsage('cordova.plugins.iosrtc.getUserMedia', arguments);

	debug('[original constraints:%o]', constraints);

	var
		audioRequested = false,
		videoRequested = false,
		newConstraints = {};

	if (
		typeof constraints !== 'object' ||
			(!constraints.hasOwnProperty('audio') && !constraints.hasOwnProperty('video'))
	) {
		return new Promise(function (resolve, reject) {
			reject(new Errors.MediaStreamError('constraints must be an object with at least "audio" or "video" keys'));
		});
	}

	if (constraints.audio) {
		audioRequested = true;
	}

	if (constraints.video) {
		videoRequested = true;
	}

	// https://developer.mozilla.org/en-US/docs/Web/API/MediaTrackConstraints
	// Example:
	//
	// getUserMedia({
	//  audio: {
	//  	deviceId: 'azer-asdf-zxcv',
	//  },
	//  video: {
	//  	deviceId: 'qwer-asdf-zxcv',
	//      aspectRatio: 1.777.
	//      facingMode: 'user',
	//  	width: {
	//  		min: 400,
	//  		max: 600
	//  	},
	//  	frameRate: {
	//  		min: 1.0,
	//  		max: 60.0
	//  	}
	//  }
	// });

	/*
	// See: https://www.w3.org/TR/mediacapture-streams/#media-track-constraints
	dictionary MediaTrackConstraintSet {
	 ConstrainULong     width;
	 ConstrainULong     height;
	 ConstrainDouble    aspectRatio;
	 ConstrainDouble    frameRate;
	 ConstrainDOMString facingMode;
	 ConstrainDOMString resizeMode;
	 ConstrainULong     sampleRate;
	 ConstrainULong     sampleSize;
	 ConstrainBoolean   echoCancellation;
	 ConstrainBoolean   autoGainControl;
	 ConstrainBoolean   noiseSuppression;
	 ConstrainDouble    latency;
	 ConstrainULong     channelCount;
	 ConstrainDOMString deviceId;
	 ConstrainDOMString groupId;
	};
	 
	 // typedef ([Clamp] unsigned long or ConstrainULongRange) ConstrainULong;
	 // We convert unsigned long to ConstrainULongRange.exact

	 dictionary ULongRange {
		[Clamp] unsigned long max;
		[Clamp] unsigned long min;
	 };

	 dictionary ConstrainULongRange : ULongRange {
		  [Clamp] unsigned long exact;
		  [Clamp] unsigned long ideal;
	 };
	 
	 // See: https://www.w3.org/TR/mediacapture-streams/#dom-doublerange
	 // typedef (double or ConstrainDoubleRange) ConstrainDouble;
	 // We convert double to ConstrainDoubleRange.exact
	 dictionary ConstrainDouble {
		double max;
		double min;
	 };
	 
	 dictionary ConstrainDoubleRange : DoubleRange {
		double exact;
		double ideal;
	 };
	 
	 // typedef (boolean or ConstrainBooleanParameters) ConstrainBoolean;
	 dictionary ConstrainBooleanParameters {
		boolean exact;
		boolean ideal;
	 };
	 
	 // typedef (DOMString or sequence<DOMString> or ConstrainDOMStringParameters) ConstrainDOMString;
	 // We convert DOMString to ConstrainDOMStringParameters.exact
	 dictionary ConstrainDOMStringParameters {
		(DOMString or sequence<DOMString>) exact;
		(DOMString or sequence<DOMString>) ideal;
	 };
	*/

	// Get video constraints
	if (videoRequested) {

		// Handle object video constraints
		newConstraints.video = {};

		// Handle Stupid not up-to-date webrtc-adapter
		// Note: Firefox [38+] does support a subset of constraints with getUserMedia(), but not the outdated syntax that Chrome and Opera are using. 
		// The mandatory / optional syntax was deprecated a in 2014, and minWidth and minHeight the year before that.
		
		if (
			typeof constraints.video === 'object' &&
				(typeof constraints.video.optional === 'object' || 
					typeof constraints.video.mandatory === 'object')
		) {

			if (
				typeof constraints.video.optional === 'object'
			) {
				if (typeof constraints.video.optional.sourceId === 'string') {
					newConstraints.video.deviceId = {
						ideal: constraints.video.optional.sourceId
					};
				} else if (
					Array.isArray(constraints.video.optional) &&
						typeof constraints.video.optional[0] === 'object' &&
							typeof constraints.video.optional[0].sourceId === 'string'
				) {
					newConstraints.video.deviceId = {
						ideal: constraints.video.optional[0].sourceId
					};
				}
			} else if (
				constraints.video.mandatory && 
					typeof constraints.video.mandatory.sourceId === 'string'
			) {
				newConstraints.video.deviceId = {
					exact: constraints.video.mandatory.sourceId
				};	
			}

			// Only apply mandatory over optional
			var videoConstraints = constraints.video.mandatory || constraints.video.optional;
			videoConstraints = Array.isArray(videoConstraints) ? videoConstraints[0] : videoConstraints; 

			if (isPositiveInteger(videoConstraints.minWidth)) {
				newConstraints.video.videoMinWidth = videoConstraints.minWidth;
			}

			if (isPositiveInteger(videoConstraints.minHeight)) {
				newConstraints.video.videoMinHeight = videoConstraints.minHeight;
			}
			
			if (isPositiveFloat(videoConstraints.minFrameRate)) {
				newConstraints.videoMinFrameRate = parseFloat(videoConstraints.minFrameRate, 10);
			}

			if (isPositiveFloat(videoConstraints.maxFrameRate)) {
				newConstraints.videoMaxFrameRate = parseFloat(videoConstraints.maxFrameRate, 10);
			}
		}

		// Get requested video deviceId.
		if (typeof constraints.video.deviceId === 'string') {
			newConstraints.video.deviceId = {
				exact: constraints.video.deviceId
			};

		// Also check video sourceId (mangled by adapter.js).
		} else if (typeof constraints.video.sourceId === 'string') {
			newConstraints.video.deviceId = {
				exact: constraints.video.sourceId
			};

		// Also check deviceId.(exact|ideal)
		} else if (typeof constraints.video.deviceId === 'object') {
			if (!!constraints.video.deviceId.exact) {
				newConstraints.video.deviceId = {
					exact: Array.isArray(constraints.video.deviceId.exact) ? 
						constraints.video.deviceId.exact[0] : constraints.video.deviceId.exact
				};
			} else if (!!constraints.video.deviceId.ideal) {
				newConstraints.video.deviceId = {
					ideal: Array.isArray(constraints.video.deviceId.ideal) ? 
							constraints.video.deviceId.ideal[0] : constraints.video.deviceId.ideal
				};
			}
		}

		// Get requested width min/max, exact.
		if (typeof constraints.video.width === 'object') {
			newConstraints.video.width = {};
			if (isPositiveInteger(constraints.video.width.min)) {
				newConstraints.video.width.min = constraints.video.width.min;
			}
			if (isPositiveInteger(constraints.video.width.max)) {
				newConstraints.video.width.max = constraints.video.width.max;
			}
			// TODO exact, ideal

		// Get requested width long as exact
		} else if (isPositiveFloat(constraints.video.width)) {
			newConstraints.video.width = {
				exact: constraints.video.width
			};
		}

		// Get requested height min/max, exact.
		if (typeof constraints.video.height === 'object') {
			newConstraints.video.height = {};
			if (isPositiveInteger(constraints.video.height.min)) {
				newConstraints.video.height.min = constraints.video.height.min;
			}
			if (isPositiveInteger(constraints.video.height.max)) {
				newConstraints.video.height.max = constraints.video.height.max;
			}
			// TODO exact, ideal

		// Get requested height long as exact
		} else if (isPositiveFloat(constraints.video.height)) {
			newConstraints.video.height = {
				exact: constraints.video.height
			};
		}

		// Get requested frameRate min/max.
		if (typeof constraints.video.frameRate === 'object') {
			newConstraints.video.frameRate = {};
			if (isPositiveFloat(constraints.video.frameRate.min)) {
<<<<<<< HEAD
				newConstraints.video.frameRate.min = constraints.video.frameRate.min;
			}
			if (isPositiveFloat(constraints.video.frameRate.max)) {
				newConstraints.video.frameRate.max = constraints.video.frameRate.max;
=======
				newConstraints.videoMinFrameRate = parseFloat(constraints.video.frameRate.min, 10);
			}
			if (isPositiveFloat(constraints.video.frameRate.max)) {
				newConstraints.videoMaxFrameRate = parseFloat(constraints.video.frameRate.max, 10);
>>>>>>> f33548ba
			}
			// TODO exact, ideal

		// Get requested frameRate double as exact
		} else if (isPositiveFloat(constraints.video.frameRate)) {
<<<<<<< HEAD
			newConstraints.video.frameRate = {
				exact: constraints.video.frameRate
			};
		}

		// get aspectRatio (e.g 1.7777777777777777)
		// TODO ConstrainDouble min, max
		if (isPositiveFloat(constraints.video.aspectRatio)) {
			newConstraints.video.aspectRatio = {
				exact: constraints.video.aspectRatio
			};
		}

		// get facingMode (e.g environment, user)
		// TODO ConstrainDOMStringParameters ideal, exact
		if (typeof constraints.video.facingMode === 'string') {
			newConstraints.video.facingMode = {
				exact: constraints.video.facingMode
			};
=======
			newConstraints.videoMinFrameRate = parseFloat(constraints.video.frameRate, 10);
			newConstraints.videoMaxFrameRate = parseFloat(constraints.video.frameRate, 10);
>>>>>>> f33548ba
		}
	}

	// Get audio constraints
	if (audioRequested) {

		// Handle object audio constraints
		newConstraints.audio = {};

		// Handle Stupid not up-to-date webrtc-adapter
		// Note: Firefox [38+] does support a subset of constraints with getUserMedia(), but not the outdated syntax that Chrome and Opera are using. 
		// The mandatory / optional syntax was deprecated a in 2014, and minWidth and minHeight the year before that.
		if (
			typeof constraints.audio === 'object' &&
				(typeof constraints.audio.optional === 'object' || 
					typeof constraints.audio.mandatory === 'object')
		) {
			if (
				typeof constraints.audio.optional === 'object'
			) {
				if (typeof constraints.audio.optional.sourceId === 'string') {
					newConstraints.audioDeviceId = constraints.audio.optional.sourceId;
				} else if (
					Array.isArray(constraints.audio.optional) &&
						typeof constraints.audio.optional[0] === 'object' &&
							typeof constraints.audio.optional[0].sourceId === 'string'
				) {
					newConstraints.audioDeviceId = constraints.audio.optional[0].sourceId;
				}
			} else if (
				constraints.audio.mandatory && 
					typeof constraints.audio.mandatory.sourceId === 'string'
			) {
				newConstraints.audioDeviceId = constraints.audio.mandatory.sourceId;
			} 
		}

		// Get requested audio deviceId.
		if (typeof constraints.audio.deviceId === 'string') {
			newConstraints.audio.deviceId = {
				exact: constraints.audio.deviceId
			};

		// Also check audio sourceId (mangled by adapter.js).
		} else if (typeof constraints.audio.sourceId === 'string') {
			newConstraints.audio.deviceId = {
				exact: constraints.audio.sourceId
			};

		// Also check deviceId.(exact|ideal)
		} else if (typeof constraints.audio.deviceId === 'object') {
			if (!!constraints.audio.deviceId.exact) {
				newConstraints.audio.deviceId = {
					exact: Array.isArray(constraints.audio.deviceId.exact) ? 
						constraints.audio.deviceId.exact[0] : constraints.audio.deviceId.exact
				};
			} else if (!!constraints.audio.deviceId.ideal) {
				newConstraints.audio.deviceId = {
					ideal: Array.isArray(constraints.audio.deviceId.ideal) ? 
							constraints.audio.deviceId.ideal[0] : constraints.audio.deviceId.ideal
				};
			}
		}	
	}

	debug('[computed constraints:%o]', newConstraints);

	return new Promise(function (resolve, reject) {
		function onResultOK(data) {
			debug('getUserMedia() | success');
			var stream = MediaStream.create(data.stream);
			resolve(stream);
			// Emit "connected" on the stream.
			stream.emitConnected();
		}

		function onResultError(error) {
			debugerror('getUserMedia() | failure: %s', error);
			reject(new Errors.MediaStreamError('getUserMedia() failed: ' + error));
		}

		exec(onResultOK, onResultError, 'iosrtcPlugin', 'getUserMedia', [newConstraints]);
	});
}<|MERGE_RESOLUTION|>--- conflicted
+++ resolved
@@ -147,8 +147,7 @@
 		
 		if (
 			typeof constraints.video === 'object' &&
-				(typeof constraints.video.optional === 'object' || 
-					typeof constraints.video.mandatory === 'object')
+				(typeof constraints.video.optional === 'object' || typeof constraints.video.mandatory === 'object')
 		) {
 
 			if (
@@ -178,22 +177,29 @@
 
 			// Only apply mandatory over optional
 			var videoConstraints = constraints.video.mandatory || constraints.video.optional;
-			videoConstraints = Array.isArray(videoConstraints) ? videoConstraints[0] : videoConstraints; 
+			videoConstraints = Array.isArray(videoConstraints) ? videoConstraints[0] : videoConstraints;
 
 			if (isPositiveInteger(videoConstraints.minWidth)) {
-				newConstraints.video.videoMinWidth = videoConstraints.minWidth;
+				newConstraints.video.width = {
+					min: videoConstraints.minWidth
+				};
 			}
 
 			if (isPositiveInteger(videoConstraints.minHeight)) {
-				newConstraints.video.videoMinHeight = videoConstraints.minHeight;
-			}
-			
+				newConstraints.video.height = {
+					min: videoConstraints.minHeight
+				};
+			}
+
 			if (isPositiveFloat(videoConstraints.minFrameRate)) {
-				newConstraints.videoMinFrameRate = parseFloat(videoConstraints.minFrameRate, 10);
+				newConstraints.video.frameRate = {
+					min: parseFloat(videoConstraints.minFrameRate, 10)
+				};
 			}
 
 			if (isPositiveFloat(videoConstraints.maxFrameRate)) {
-				newConstraints.videoMaxFrameRate = parseFloat(videoConstraints.maxFrameRate, 10);
+				newConstraints.video.frameRate = newConstraints.video.frameRate || {};
+				newConstraints.video.frameRate.max = parseFloat(videoConstraints.maxFrameRate, 10);
 			}
 		}
 
@@ -236,7 +242,7 @@
 			// TODO exact, ideal
 
 		// Get requested width long as exact
-		} else if (isPositiveFloat(constraints.video.width)) {
+		} else if (isPositiveInteger(constraints.video.width)) {
 			newConstraints.video.width = {
 				exact: constraints.video.width
 			};
@@ -254,7 +260,7 @@
 			// TODO exact, ideal
 
 		// Get requested height long as exact
-		} else if (isPositiveFloat(constraints.video.height)) {
+		} else if (isPositiveInteger(constraints.video.height)) {
 			newConstraints.video.height = {
 				exact: constraints.video.height
 			};
@@ -264,25 +270,17 @@
 		if (typeof constraints.video.frameRate === 'object') {
 			newConstraints.video.frameRate = {};
 			if (isPositiveFloat(constraints.video.frameRate.min)) {
-<<<<<<< HEAD
-				newConstraints.video.frameRate.min = constraints.video.frameRate.min;
+				newConstraints.video.frameRate.min = parseFloat(constraints.video.frameRate.min, 10);
 			}
 			if (isPositiveFloat(constraints.video.frameRate.max)) {
-				newConstraints.video.frameRate.max = constraints.video.frameRate.max;
-=======
-				newConstraints.videoMinFrameRate = parseFloat(constraints.video.frameRate.min, 10);
-			}
-			if (isPositiveFloat(constraints.video.frameRate.max)) {
-				newConstraints.videoMaxFrameRate = parseFloat(constraints.video.frameRate.max, 10);
->>>>>>> f33548ba
+				newConstraints.video.frameRate.max = parseFloat(constraints.video.frameRate.max, 10);
 			}
 			// TODO exact, ideal
 
 		// Get requested frameRate double as exact
 		} else if (isPositiveFloat(constraints.video.frameRate)) {
-<<<<<<< HEAD
 			newConstraints.video.frameRate = {
-				exact: constraints.video.frameRate
+				exact: parseFloat(constraints.video.frameRate, 10)
 			};
 		}
 
@@ -290,7 +288,7 @@
 		// TODO ConstrainDouble min, max
 		if (isPositiveFloat(constraints.video.aspectRatio)) {
 			newConstraints.video.aspectRatio = {
-				exact: constraints.video.aspectRatio
+				exact: parseFloat(constraints.video.aspectRatio, 10)
 			};
 		}
 
@@ -300,10 +298,6 @@
 			newConstraints.video.facingMode = {
 				exact: constraints.video.facingMode
 			};
-=======
-			newConstraints.videoMinFrameRate = parseFloat(constraints.video.frameRate, 10);
-			newConstraints.videoMaxFrameRate = parseFloat(constraints.video.frameRate, 10);
->>>>>>> f33548ba
 		}
 	}
 
@@ -318,26 +312,31 @@
 		// The mandatory / optional syntax was deprecated a in 2014, and minWidth and minHeight the year before that.
 		if (
 			typeof constraints.audio === 'object' &&
-				(typeof constraints.audio.optional === 'object' || 
-					typeof constraints.audio.mandatory === 'object')
+				(typeof constraints.audio.optional === 'object' || typeof constraints.audio.mandatory === 'object')
 		) {
 			if (
 				typeof constraints.audio.optional === 'object'
 			) {
 				if (typeof constraints.audio.optional.sourceId === 'string') {
-					newConstraints.audioDeviceId = constraints.audio.optional.sourceId;
+					newConstraints.audio.deviceId = {
+						ideal: constraints.audio.optional.sourceId
+					};
 				} else if (
 					Array.isArray(constraints.audio.optional) &&
 						typeof constraints.audio.optional[0] === 'object' &&
 							typeof constraints.audio.optional[0].sourceId === 'string'
 				) {
-					newConstraints.audioDeviceId = constraints.audio.optional[0].sourceId;
+					newConstraints.audio.deviceId = {
+						ideal: constraints.audio.optional[0].sourceId
+					};
 				}
 			} else if (
 				constraints.audio.mandatory && 
 					typeof constraints.audio.mandatory.sourceId === 'string'
 			) {
-				newConstraints.audioDeviceId = constraints.audio.mandatory.sourceId;
+				newConstraints.audio.deviceId = {
+					exact: constraints.audio.mandatory.sourceId
+				};	
 			} 
 		}
 
