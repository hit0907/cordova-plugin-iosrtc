/**
 * Expose the getUserMedia function.
 */
module.exports = getUserMedia;


/**
 * Dependencies.
 */
var
	debug = require('debug')('iosrtc:getUserMedia'),
	debugerror = require('debug')('iosrtc:ERROR:getUserMedia'),
	exec = require('cordova/exec'),
	MediaStream = require('./MediaStream'),
	Errors = require('./Errors');

function isPositiveInteger(number) {
	return typeof number === 'number' && number >= 0 && number % 1 === 0;
}

function isPositiveFloat(number) {
	return typeof number === 'number' && number >= 0;
}


function getUserMedia(constraints) {

	// Detect callback usage to assist 5.0.1 to 5.0.2 migration
	// TODO remove on 6.0.0
	Errors.detectDeprecatedCallbaksUsage('cordova.plugins.iosrtc.getUserMedia', arguments);

	debug('[original constraints:%o]', constraints);

	var
		audioRequested = false,
		videoRequested = false,
		newConstraints = {};

	if (
		typeof constraints !== 'object' ||
			(!constraints.hasOwnProperty('audio') && !constraints.hasOwnProperty('video'))
	) {
		return new Promise(function (resolve, reject) {
			reject(new Errors.MediaStreamError('constraints must be an object with at least "audio" or "video" keys'));
		});
	}

	if (constraints.audio) {
		audioRequested = true;
	}

	if (constraints.video) {
		videoRequested = true;
	}

	// https://developer.mozilla.org/en-US/docs/Web/API/MediaTrackConstraints
	// Example:
	//
	// getUserMedia({
	//  audio: {
	//  	deviceId: 'azer-asdf-zxcv',
	//  },
	//  video: {
	//  	deviceId: 'qwer-asdf-zxcv',
	//      aspectRatio: 1.777.
	//      facingMode: 'user',
	//  	width: {
	//  		min: 400,
	//  		max: 600
	//  	},
	//  	frameRate: {
	//  		min: 1.0,
	//  		max: 60.0
	//  	}
	//  }
	// });

	/*
	// See: https://www.w3.org/TR/mediacapture-streams/#media-track-constraints
	dictionary MediaTrackConstraintSet {
	 ConstrainULong     width;
	 ConstrainULong     height;
	 ConstrainDouble    aspectRatio;
	 ConstrainDouble    frameRate;
	 ConstrainDOMString facingMode;
	 ConstrainDOMString resizeMode;
	 ConstrainULong     sampleRate;
	 ConstrainULong     sampleSize;
	 ConstrainBoolean   echoCancellation;
	 ConstrainBoolean   autoGainControl;
	 ConstrainBoolean   noiseSuppression;
	 ConstrainDouble    latency;
	 ConstrainULong     channelCount;
	 ConstrainDOMString deviceId;
	 ConstrainDOMString groupId;
	};
	 
	 // typedef ([Clamp] unsigned long or ConstrainULongRange) ConstrainULong;
	 // We convert unsigned long to ConstrainULongRange.exact

	 dictionary ULongRange {
		[Clamp] unsigned long max;
		[Clamp] unsigned long min;
	 };

	 dictionary ConstrainULongRange : ULongRange {
		  [Clamp] unsigned long exact;
		  [Clamp] unsigned long ideal;
	 };
	 
	 // See: https://www.w3.org/TR/mediacapture-streams/#dom-doublerange
	 // typedef (double or ConstrainDoubleRange) ConstrainDouble;
	 // We convert double to ConstrainDoubleRange.exact
	 dictionary ConstrainDouble {
		double max;
		double min;
	 };
	 
	 dictionary ConstrainDoubleRange : DoubleRange {
		double exact;
		double ideal;
	 };
	 
	 // typedef (boolean or ConstrainBooleanParameters) ConstrainBoolean;
	 dictionary ConstrainBooleanParameters {
		boolean exact;
		boolean ideal;
	 };
	 
	 // typedef (DOMString or sequence<DOMString> or ConstrainDOMStringParameters) ConstrainDOMString;
	 // We convert DOMString to ConstrainDOMStringParameters.exact
	 dictionary ConstrainDOMStringParameters {
		(DOMString or sequence<DOMString>) exact;
		(DOMString or sequence<DOMString>) ideal;
	 };
	*/

	// Get video constraints
	if (videoRequested) {
<<<<<<< HEAD
		// Handle object video constraints
		newConstraints.video = {};
=======

		// Handle Stupid not up-to-date webrtc-adapter
		// Note: Firefox [38+] does support a subset of constraints with getUserMedia(), but not the outdated syntax that Chrome and Opera are using. 
		// The mandatory / optional syntax was deprecated a in 2014, and minWidth and minHeight the year before that.
		
		if (
			typeof constraints.video === 'object' &&
				(typeof constraints.video.optional === 'object' || constraints.video.mandatory === 'object')
		) {

			constraints.video = {};

			var videoConstraints = constraints.video.mandatory || constraints.video.optional;
			videoConstraints = Array.isArray(videoConstraints) ? videoConstraints[0] : videoConstraints;

			if (typeof videoConstraints.sourceId === 'string') {
				constraints.video.deviceId = videoConstraints.sourceId;
			} 

			if (isPositiveFloat(videoConstraints.minWidth)) {
				constraints.video.width = {
					min: videoConstraints.minWidth
				};
			}

			if (isPositiveFloat(videoConstraints.minHeight)) {
				constraints.video.height = {
					min: videoConstraints.minHeight
				};
			}
		}

		// Handle getUserMedia proper spec
>>>>>>> ff93af72

		// Get requested video deviceId.
		if (typeof constraints.video.deviceId === 'string') {
			newConstraints.video.deviceId = {
				exact: constraints.video.deviceId
			};

		// Also check video sourceId (mangled by adapter.js).
		} else if (typeof constraints.video.sourceId === 'string') {
			newConstraints.video.deviceId = {
				exact: constraints.video.sourceId
			};

		// Also check deviceId.(exact|ideal)
		} else if (typeof constraints.video.deviceId === 'object') {
			if (!!constraints.video.deviceId.exact) {
				newConstraints.video.deviceId = {
					exact: Array.isArray(constraints.video.deviceId.exact) ? 
						constraints.video.deviceId.exact[0] : constraints.video.deviceId.exact
				};
			} else if (!!constraints.video.deviceId.ideal) {
				newConstraints.video.deviceId = {
					ideal: Array.isArray(constraints.video.deviceId.ideal) ? 
							constraints.video.deviceId.ideal[0] : constraints.video.deviceId.ideal
				};
			}
		}

		// Get requested width min/max, exact.
		if (typeof constraints.video.width === 'object') {
			newConstraints.video.width = {};
			if (isPositiveInteger(constraints.video.width.min)) {
				newConstraints.video.width.min = constraints.video.width.min;
			}
			if (isPositiveInteger(constraints.video.width.max)) {
				newConstraints.video.width.max = constraints.video.width.max;
			}
			// TODO exact, ideal

		// Get requested width long as exact
		} else if (isPositiveFloat(constraints.video.width)) {
			newConstraints.video.width = {
				exact: constraints.video.width
			};
		}

		// Get requested height min/max, exact.
		if (typeof constraints.video.height === 'object') {
			newConstraints.video.height = {};
			if (isPositiveInteger(constraints.video.height.min)) {
				newConstraints.video.height.min = constraints.video.height.min;
			}
			if (isPositiveInteger(constraints.video.height.max)) {
				newConstraints.video.height.max = constraints.video.height.max;
			}
			// TODO exact, ideal

		// Get requested height long as exact
		} else if (isPositiveFloat(constraints.video.height)) {
			newConstraints.video.height = {
				exact: constraints.video.height
			};
		}

		// Get requested frameRate min/max.
		if (typeof constraints.video.frameRate === 'object') {
			newConstraints.video.frameRate = {};
			if (isPositiveFloat(constraints.video.frameRate.min)) {
				newConstraints.video.frameRate.min = constraints.video.frameRate.min;
			}
			if (isPositiveFloat(constraints.video.frameRate.max)) {
				newConstraints.video.frameRate.max = constraints.video.frameRate.max;
			}
			// TODO exact, ideal

		// Get requested frameRate double as exact
		} else if (isPositiveFloat(constraints.video.frameRate)) {
			newConstraints.video.frameRate = {
				exact: constraints.video.frameRate
			};
		}

		// get aspectRatio (e.g 1.7777777777777777)
		// TODO ConstrainDouble min, max
		if (isPositiveFloat(constraints.video.aspectRatio)) {
			newConstraints.video.aspectRatio = {
				exact: constraints.video.aspectRatio
			};
		}

		// get facingMode (e.g environment, user)
		// TODO ConstrainDOMStringParameters ideal, exact
		if (typeof constraints.video.facingMode === 'string') {
			newConstraints.video.facingMode = {
				exact: constraints.video.facingMode
			};
		}
	}

	// Get audio constraints
	if (audioRequested) {
<<<<<<< HEAD
		// Handle object audio constraints
		newConstraints.audio = {};
=======

		// Handle Stupid not up-to-date webrtc-adapter
		// Note: Firefox [38+] does support a subset of constraints with getUserMedia(), but not the outdated syntax that Chrome and Opera are using. 
		// The mandatory / optional syntax was deprecated a in 2014, and minWidth and minHeight the year before that.
		if (
			typeof constraints.audio === 'object' &&
				(typeof constraints.audio.optional === 'object' || constraints.audio.mandatory === 'object')
		) {
			constraints.audio = {};

			var audioConstraints = constraints.audio.mandatory || constraints.audio.optional;
			audioConstraints = Array.isArray(audioConstraints) ? audioConstraints[0] : audioConstraints;

			if (typeof audioConstraints.sourceId === 'string') {
				constraints.audio.deviceId = audioConstraints.sourceId;
			} 
		}
>>>>>>> ff93af72

		// Get requested audio deviceId.
		if (typeof constraints.audio.deviceId === 'string') {
			newConstraints.audio.deviceId = {
				exact: constraints.audio.deviceId
			};

		// Also check audio sourceId (mangled by adapter.js).
		} else if (typeof constraints.audio.sourceId === 'string') {
			newConstraints.audio.deviceId = {
				exact: constraints.audio.sourceId
			};

		// Also check deviceId.(exact|ideal)
		} else if (typeof constraints.audio.deviceId === 'object') {
			if (!!constraints.audio.deviceId.exact) {
				newConstraints.audio.deviceId = {
					exact: Array.isArray(constraints.audio.deviceId.exact) ? 
						constraints.audio.deviceId.exact[0] : constraints.audio.deviceId.exact
				};
			} else if (!!constraints.audio.deviceId.ideal) {
				newConstraints.audio.deviceId = {
					ideal: Array.isArray(constraints.audio.deviceId.ideal) ? 
							constraints.audio.deviceId.ideal[0] : constraints.audio.deviceId.ideal
				};
			}
		}	
	}

	debug('[computed constraints:%o]', newConstraints);

	return new Promise(function (resolve, reject) {
		function onResultOK(data) {
			debug('getUserMedia() | success');
			var stream = MediaStream.create(data.stream);
			resolve(stream);
			// Emit "connected" on the stream.
			stream.emitConnected();
		}

		function onResultError(error) {
			debugerror('getUserMedia() | failure: %s', error);
			reject(new Errors.MediaStreamError('getUserMedia() failed: ' + error));
		}

		exec(onResultOK, onResultError, 'iosrtcPlugin', 'getUserMedia', [newConstraints]);
	});
}<|MERGE_RESOLUTION|>--- conflicted
+++ resolved
@@ -137,10 +137,9 @@
 
 	// Get video constraints
 	if (videoRequested) {
-<<<<<<< HEAD
+
 		// Handle object video constraints
 		newConstraints.video = {};
-=======
 
 		// Handle Stupid not up-to-date webrtc-adapter
 		// Note: Firefox [38+] does support a subset of constraints with getUserMedia(), but not the outdated syntax that Chrome and Opera are using. 
@@ -173,9 +172,6 @@
 			}
 		}
 
-		// Handle getUserMedia proper spec
->>>>>>> ff93af72
-
 		// Get requested video deviceId.
 		if (typeof constraints.video.deviceId === 'string') {
 			newConstraints.video.deviceId = {
@@ -276,10 +272,9 @@
 
 	// Get audio constraints
 	if (audioRequested) {
-<<<<<<< HEAD
+
 		// Handle object audio constraints
 		newConstraints.audio = {};
-=======
 
 		// Handle Stupid not up-to-date webrtc-adapter
 		// Note: Firefox [38+] does support a subset of constraints with getUserMedia(), but not the outdated syntax that Chrome and Opera are using. 
@@ -297,7 +292,6 @@
 				constraints.audio.deviceId = audioConstraints.sourceId;
 			} 
 		}
->>>>>>> ff93af72
 
 		// Get requested audio deviceId.
 		if (typeof constraints.audio.deviceId === 'string') {
